# SPDX-FileCopyrightText: Copyright (c) 2022, NVIDIA CORPORATION & AFFILIATES. All rights reserved.
# SPDX-License-Identifier: Apache-2.0
#
# Licensed under the Apache License, Version 2.0 (the "License");
# you may not use this file except in compliance with the License.
# You may obtain a copy of the License at
#
# http://www.apache.org/licenses/LICENSE-2.0
#
# Unless required by applicable law or agreed to in writing, software
# distributed under the License is distributed on an "AS IS" BASIS,
# WITHOUT WARRANTIES OR CONDITIONS OF ANY KIND, either express or implied.
# See the License for the specific language governing permissions and
# limitations under the License.

# Copyright (c) 2019, Michael Klear.
# All rights reserved.

# Redistribution and use in source and binary forms, with or without
# modification, are permitted provided that the following conditions are
# met:

#     * Redistributions of source code must retain the above copyright
#        notice, this list of conditions and the following disclaimer.

#     * Redistributions in binary form must reproduce the above
#        copyright notice, this list of conditions and the following
#        disclaimer in the documentation and/or other materials provided
#        with the distribution.

#     * Neither the name of the dfencoder Developers nor the names of any
#        contributors may be used to endorse or promote products derived
#        from this software without specific prior written permission.

# THIS SOFTWARE IS PROVIDED BY THE COPYRIGHT HOLDERS AND CONTRIBUTORS
# "AS IS" AND ANY EXPRESS OR IMPLIED WARRANTIES, INCLUDING, BUT NOT
# LIMITED TO, THE IMPLIED WARRANTIES OF MERCHANTABILITY AND FITNESS FOR
# A PARTICULAR PURPOSE ARE DISCLAIMED. IN NO EVENT SHALL THE COPYRIGHT
# OWNER OR CONTRIBUTORS BE LIABLE FOR ANY DIRECT, INDIRECT, INCIDENTAL,
# SPECIAL, EXEMPLARY, OR CONSEQUENTIAL DAMAGES (INCLUDING, BUT NOT
# LIMITED TO, PROCUREMENT OF SUBSTITUTE GOODS OR SERVICES; LOSS OF USE,
# DATA, OR PROFITS; OR BUSINESS INTERRUPTION) HOWEVER CAUSED AND ON ANY
# THEORY OF LIABILITY, WHETHER IN CONTRACT, STRICT LIABILITY, OR TORT
# (INCLUDING NEGLIGENCE OR OTHERWISE) ARISING IN ANY WAY OUT OF THE USE
# OF THIS SOFTWARE, EVEN IF ADVISED OF THE POSSIBILITY OF SUCH DAMAGE.

from collections import OrderedDict
import gc

import pandas as pd
import numpy as np
import torch
import tqdm

from .dataframe import EncoderDataFrame
from .logging import BasicLogger, IpynbLogger, TensorboardXLogger
from .scalers import StandardScaler, NullScaler, GaussRankScaler

def ohe(input_vector, dim, device="cpu"):
    """Does one-hot encoding of input vector."""
    batch_size = len(input_vector)
    nb_digits = dim

    y = input_vector.reshape(-1, 1)
    y_onehot = torch.FloatTensor(batch_size, nb_digits).to(device)

    y_onehot.zero_()
    y_onehot.scatter_(1, y, 1)

    return y_onehot

def compute_embedding_size(n_categories):
    """
    Applies a standard formula to choose the number of feature embeddings
    to use in a given embedding layers.

    n_categories is the number of unique categories in a column.
    """
    val = min(600, round(1.6 * n_categories ** 0.56))
    return int(val)

class CompleteLayer(torch.nn.Module):
    """
    Impliments a layer with linear transformation
    and optional activation and dropout."""

    def __init__(
            self,
            in_dim,
            out_dim,
            activation=None,
            dropout=None,
            *args,
            **kwargs
    ):
        super(CompleteLayer, self).__init__(*args, **kwargs)
        self.layers = []
        linear = torch.nn.Linear(in_dim, out_dim)
        self.layers.append(linear)
        self.add_module('linear_layer', linear)
        if activation is not None:
            act = self.interpret_activation(activation)
            self.layers.append(act)
        if dropout is not None:
            dropout_layer = torch.nn.Dropout(dropout)
            self.layers.append(dropout_layer)
            self.add_module('dropout', dropout_layer)

    def interpret_activation(self, act=None):
        if act is None:
            act = self.activation
        activations = {
            'leaky_relu': torch.nn.functional.leaky_relu,
            'relu': torch.relu,
            'sigmoid': torch.sigmoid,
            'tanh': torch.tanh,
            'selu': torch.selu,
            'hardtanh': torch.nn.functional.hardtanh,
            'relu6': torch.nn.functional.relu6,
            'elu': torch.nn.functional.elu,
            'celu': torch.nn.functional.celu,
            'rrelu': torch.nn.functional.rrelu,
            'hardshrink': torch.nn.functional.hardshrink,
            'tanhshrink': torch.nn.functional.tanhshrink,
            'softsign': torch.nn.functional.softsign
        }
        try:
            return activations[act]
        except:
            msg = f'activation {act} not understood. \n'
            msg += 'please use one of: \n'
            msg += str(list(activations.keys()))
            raise Exception(msg)

    def forward(self, x):
        for layer in self.layers:
            x = layer(x)
        return x

class AutoEncoder(torch.nn.Module):

    def __init__(
            self,
            encoder_layers=None,
            decoder_layers=None,
            encoder_dropout=None,
            decoder_dropout=None,
            encoder_activations=None,
            decoder_activations=None,
            activation='relu',
            min_cats=10,
            swap_p=.15,
            lr=0.01,
            batch_size=256,
            eval_batch_size=1024,
            optimizer='adam',
            amsgrad=False,
            momentum=0,
            betas=(0.9, 0.999),
            dampening=0,
            weight_decay=0,
            lr_decay=None,
            nesterov=False,
            verbose=False,
            device=None,
            logger='basic',
            logdir='logdir/',
            project_embeddings=True,
            run=None,
            progress_bar=True,
            n_megabatches=1,
            scaler='standard',
            *args,
            **kwargs
    ):
        super(AutoEncoder, self).__init__(*args, **kwargs)
        self.numeric_fts = OrderedDict()
        self.binary_fts = OrderedDict()
        self.categorical_fts = OrderedDict()
        self.encoder_layers = encoder_layers
        self.decoder_layers = decoder_layers
        self.encoder_activations = encoder_activations
        self.decoder_activations = decoder_activations
        self.encoder_dropout = encoder_dropout
        self.decoder_dropout = decoder_dropout
        self.min_cats = min_cats
        self.encoder = []
        self.decoder = []
        self.train_mode = self.train

        self.swap_p = swap_p
        self.batch_size = batch_size
        self.eval_batch_size = eval_batch_size

        self.numeric_output = None
        self.binary_output = None

        self.num_names = []
        self.bin_names = []

        self.activation = activation
        self.optimizer = optimizer
        self.lr = lr
        self.lr_decay = lr_decay
        self.amsgrad = amsgrad
        self.momentum = momentum
        self.betas = betas
        self.dampening = dampening
        self.weight_decay = weight_decay
        self.nesterov = nesterov
        self.optim = None
        self.progress_bar = progress_bar

        self.mse = torch.nn.modules.loss.MSELoss(reduction='none')
        self.bce = torch.nn.modules.loss.BCELoss(reduction='none')
        self.cce = torch.nn.modules.loss.CrossEntropyLoss(reduction='none')

        self.verbose = verbose

        if device is None:
            self.device = torch.device("cuda:0" if torch.cuda.is_available() else "cpu")
        else:
            self.device = device

        self.logger = logger
        self.logdir = logdir
        self.run = run
        self.project_embeddings = project_embeddings

        self.scaler = scaler

        self.n_megabatches = n_megabatches

    def get_scaler(self, name):
        scalers = {
            'standard': StandardScaler,
            'gauss_rank': GaussRankScaler,
            None: NullScaler,
            'none': NullScaler
        }
        return scalers[name]

    def init_numeric(self, df):
        dt = df.dtypes
        numeric = []
        numeric += list(dt[dt == int].index)
        numeric += list(dt[dt == float].index)

        if isinstance(self.scaler, str):
            scalers = {ft: self.scaler for ft in numeric}
        elif isinstance(self.scaler, dict):
            scalers = self.scaler

        for ft in numeric:
            Scaler = self.get_scaler(scalers.get(ft, 'gauss_rank'))
            feature = {
                'mean': df[ft].mean(),
                'std': df[ft].std(),
                'scaler': Scaler()
            }
            feature['scaler'].fit(df[ft][~df[ft].isna()].values)
            self.numeric_fts[ft] = feature

        self.num_names = list(self.numeric_fts.keys())
<<<<<<< HEAD
    def create_numerical_col_max(self,num_names, mse_loss):
        if num_names:
            num_df = pd.DataFrame(num_names)
            num_df.columns = ['num_col_max_loss']
            num_df.reset_index(inplace=True)
            argmax_df = pd.DataFrame(torch.argmax(mse_loss.cpu(), dim=1).numpy())
            argmax_df.columns = ['index']
            num_df = num_df.merge(argmax_df, on='index', how='left')
            num_df.drop('index', axis=1, inplace=True)
        else:
            num_df = pd.DataFrame()
        return num_df


    def create_binary_col_max(self,bin_names, bce_loss):
        if bin_names:
            bool_df = pd.DataFrame(bin_names)
            bool_df.columns = ['bin_col_max_loss']
            bool_df.reset_index(inplace=True)
            argmax_df = pd.DataFrame(torch.argmax(bce_loss.cpu(), dim=1).numpy())
            argmax_df.columns = ['index']
            bool_df = bool_df.merge(argmax_df, on='index', how='left')
            bool_df.drop('index', axis=1, inplace=True)
        else:
            bool_df = pd.DataFrame()
        return bool_df


    def create_categorical_col_max(self,cat_names, cce_loss):
        final_list = []
        if cat_names:
            for index, val in enumerate(cce_loss):
                val = pd.DataFrame(val.cpu().numpy())
                val.columns = [cat_names[index]]
                final_list.append(val)
            cat_df = pd.DataFrame(pd.concat(final_list, axis=1).idxmax(axis=1))
            cat_df.columns = ['cat_col_max_loss']
        else:
            cat_df = pd.DataFrame()
        return cat_df
    # def get_variable_importance(self, num_names, cat_names, bin_names, mse_loss, bce_loss, cce_loss,
    #                             cloudtrail_df):
    #     # Get data in the right format
    #     num_df = create_numerical_col_max(num_names, mse_loss)
    #     bool_df = create_binary_col_max(bin_names, bce_loss)
    #     cat_df = create_categorical_col_max(cat_names, cce_loss)
    #     variable_importance_df = pd.concat([num_df, bool_df, cat_df], axis=1)
    #     return variable_importance_df

    
    def get_variable_importance(self, num_names, cat_names, bin_names, mse_loss, bce_loss, cce_loss,
                                cloudtrail_df):
        # Get data in the right format
        num_df = self.create_numerical_col_max(num_names, mse_loss)
        bool_df = self.create_binary_col_max(bin_names, bce_loss)
        cat_df = self.create_categorical_col_max(cat_names, cce_loss)
        variable_importance_df = pd.concat([num_df, bool_df, cat_df], axis=1)
        return variable_importance_df
    
    def return_feature_names(self):
        bin_names = list(self.binary_fts.keys())
        num_names = list(self.numeric_fts.keys())
        cat_names = list(self.categorical_fts.keys())
        return num_names, cat_names, bin_names
=======
>>>>>>> f82deaa3

    def init_cats(self, df):
        dt = df.dtypes
        objects = list(dt[dt == "object"].index)
        for ft in objects:
            feature = {}
            vl = df[ft].value_counts()
<<<<<<< HEAD
=======
            if len(vl) < 3:
                feature['cats'] = list(vl.index)
                self.binary_fts[ft] = feature
                continue
>>>>>>> f82deaa3
            cats = list(vl[vl >= self.min_cats].index)
            feature['cats'] = cats
            self.categorical_fts[ft] = feature

    def init_binary(self, df):
        dt = df.dtypes
        binaries = list(dt[dt == bool].index)
        for ft in self.binary_fts:
            feature = self.binary_fts[ft]
            for i, cat in enumerate(feature['cats']):
                feature[cat] = bool(i)
        for ft in binaries:
            feature = dict()
            feature['cats'] = [True, False]
            feature[True] = True
            feature[False] = False
            self.binary_fts[ft] = feature

        self.bin_names = list(self.binary_fts.keys())

    def init_features(self, df):
        self.init_numeric(df)
        self.init_cats(df)
        self.init_binary(df)

    def build_inputs(self):
        # will compute total number of inputs
        input_dim = 0

        # create categorical variable embedding layers
        for ft in self.categorical_fts:
            feature = self.categorical_fts[ft]
            n_cats = len(feature['cats']) + 1
            embed_dim = compute_embedding_size(n_cats)
            embed_layer = torch.nn.Embedding(n_cats, embed_dim)
            feature['embedding'] = embed_layer
            self.add_module(f'{ft} embedding', embed_layer)
            # track embedding inputs
            input_dim += embed_dim

        # include numeric and binary fts
        input_dim += len(self.numeric_fts)
        input_dim += len(self.binary_fts)

        return input_dim

    def build_outputs(self, dim):
        self.numeric_output = torch.nn.Linear(dim, len(self.numeric_fts))
        self.binary_output = torch.nn.Linear(dim, len(self.binary_fts))

        for ft in self.categorical_fts:
            feature = self.categorical_fts[ft]
            cats = feature['cats']
            layer = torch.nn.Linear(dim, len(cats) + 1)
            feature['output_layer'] = layer
            self.add_module(f'{ft} output', layer)

    def prepare_df(self, df):
        """
        Does data preparation on copy of input dataframe.
        Returns copy.
        """
        output_df = EncoderDataFrame()
        for ft in self.numeric_fts:
            feature = self.numeric_fts[ft]
            col = df[ft].fillna(feature['mean'])
            trans_col = feature['scaler'].transform(col.values)
            trans_col = pd.Series(index=df.index, data=trans_col)
            output_df[ft] = trans_col

        for ft in self.binary_fts:
            feature = self.binary_fts[ft]
            output_df[ft] = df[ft].apply(lambda x: feature.get(x, False))

        for ft in self.categorical_fts:
            feature = self.categorical_fts[ft]
            col = pd.Categorical(df[ft], categories=feature['cats'] + ['_other'])
            col = col.fillna('_other')
            output_df[ft] = col

        return output_df

    def build_optimizer(self):

        lr = self.lr
        params = self.parameters()
        if self.optimizer == 'adam':
            return torch.optim.Adam(
                params,
                lr=self.lr,
                amsgrad=self.amsgrad,
                weight_decay=self.weight_decay,
                betas=self.betas
            )
        elif self.optimizer == 'sgd':
            return torch.optim.SGD(
                params,
                lr,
                momentum=self.momentum,
                nesterov=self.nesterov,
                dampening=self.dampening,
                weight_decay=self.weight_decay,

            )

    def build_model(self, df):
        """
        Takes a pandas dataframe as input.
        Builds autoencoder model.

        Returns the dataframe after making changes.
        """
        if self.verbose:
            print('Building model...')

        # get metadata from features
        self.init_features(df)
        input_dim = self.build_inputs()

        # construct a canned denoising autoencoder architecture
        if self.encoder_layers is None:
            self.encoder_layers = [int(4 * input_dim) for _ in range(3)]

        if self.decoder_layers is None:
            self.decoder_layers = []

        if self.encoder_activations is None:
            self.encoder_activations = [self.activation for _ in self.encoder_layers]

        if self.decoder_activations is None:
            self.decoder_activations = [self.activation for _ in self.decoder_layers]

        if self.encoder_dropout is None or type(self.encoder_dropout) == float:
            drp = self.encoder_dropout
            self.encoder_dropout = [drp for _ in self.encoder_layers]

        if self.decoder_dropout is None or type(self.decoder_dropout) == float:
            drp = self.decoder_dropout
            self.decoder_dropout = [drp for _ in self.decoder_layers]

        for i, dim in enumerate(self.encoder_layers):
            activation = self.encoder_activations[i]
            layer = CompleteLayer(
                input_dim,
                dim,
                activation=activation,
                dropout=self.encoder_dropout[i]
            )
            input_dim = dim
            self.encoder.append(layer)
            self.add_module(f'encoder_{i}', layer)

        for i, dim in enumerate(self.decoder_layers):
            activation = self.decoder_activations[i]
            layer = CompleteLayer(
                input_dim,
                dim,
                activation=activation,
                dropout=self.decoder_dropout[i]
            )
            input_dim = dim
            self.decoder.append(layer)
            self.add_module(f'decoder_{i}', layer)

        # set up predictive outputs
<<<<<<< HEAD
        print(dim)
=======
>>>>>>> f82deaa3
        self.build_outputs(dim)

        # get optimizer
        self.optim = self.build_optimizer()
        if self.lr_decay is not None:
            self.lr_decay = torch.optim.lr_scheduler.ExponentialLR(self.optim, self.lr_decay)

        cat_names = list(self.categorical_fts.keys())
        fts = self.num_names + self.bin_names + cat_names
        if self.logger == 'basic':
            self.logger = BasicLogger(fts=fts)
        elif self.logger == 'ipynb':
            self.logger = IpynbLogger(fts=fts)
        elif self.logger == 'tensorboard':
            self.logger = TensorboardXLogger(logdir=self.logdir, run=self.run, fts=fts)
        # returns a copy of preprocessed dataframe.
        self.to(self.device)

        if self.verbose:
            print('done!')

    def compute_targets(self, df):
        num = torch.tensor(df[self.num_names].values).float().to(self.device)
        bin = torch.tensor(df[self.bin_names].astype(int).values).float().to(self.device)
        codes = []
        for ft in self.categorical_fts:
            feature = self.categorical_fts[ft]
            code = torch.tensor(df[ft].cat.codes.astype(int).values).to(self.device)
            codes.append(code)
        return num, bin, codes

    def encode_input(self, df):
        """
        Handles raw df inputs.
        Passes categories through embedding layers.
        """
        num, bin, codes = self.compute_targets(df)
        embeddings = []
        for i, ft in enumerate(self.categorical_fts):
            feature = self.categorical_fts[ft]
            emb = feature['embedding'](codes[i])
            embeddings.append(emb)
        return [num], [bin], embeddings

    def build_input_tensor(self, df):
        num, bin, embeddings = self.encode_input(df)
        x = torch.cat(num + bin + embeddings, dim=1)
        return x

    def compute_outputs(self, x):
        num = self.numeric_output(x)
        bin = self.binary_output(x)
        bin = torch.sigmoid(bin)
        cat = []
        for ft in self.categorical_fts:
            feature = self.categorical_fts[ft]
            out = feature['output_layer'](x)
            cat.append(out)
        return num, bin, cat

    def encode(self, x, layers=None):
        if layers is None:
            layers = len(self.encoder)
        for i in range(layers):
            layer = self.encoder[i]
            x = layer(x)
        return x

    def decode(self, x, layers=None):
        if layers is None:
            layers = len(self.decoder)
        for i in range(layers):
            layer = self.decoder[i]
            x = layer(x)
        num, bin, cat = self.compute_outputs(x)
        return num, bin, cat

    def forward(self, input):
        encoding = self.encode(input)
        num, bin, cat = self.decode(encoding)

        return num, bin, cat

    def compute_loss(self, num, bin, cat, target_df, logging=True, _id=False):
        if logging:
            if self.logger is not None:
                logging = True
            else:
                logging = False
        net_loss = []
        num_target, bin_target, codes = self.compute_targets(target_df)
        mse_loss = self.mse(num, num_target)
        net_loss += list(mse_loss.mean(dim=0).cpu().detach().numpy())
        mse_loss = mse_loss.mean()
        bce_loss = self.bce(bin, bin_target)
        
        net_loss += list(bce_loss.mean(dim=0).cpu().detach().numpy())
        bce_loss = bce_loss.mean()
        cce_loss = []
        for i, ft in enumerate(self.categorical_fts):
            loss = self.cce(cat[i], codes[i])
            loss = loss.mean()
            cce_loss.append(loss)
            val = loss.cpu().item()
            net_loss += [val]
        if logging:
            if self.training:
                self.logger.training_step(net_loss)
            elif _id:
                self.logger.id_val_step(net_loss)
            elif not self.training:
                self.logger.val_step(net_loss)

        net_loss = np.array(net_loss).mean()
        return mse_loss, bce_loss, cce_loss, net_loss

    def do_backward(self, mse, bce, cce):

        mse.backward(retain_graph=True)
        bce.backward(retain_graph=True)
        for i, ls in enumerate(cce):
            if i == len(cce) - 1:
                ls.backward(retain_graph=False)
            else:
                ls.backward(retain_graph=True)

    def compute_baseline_performance(self, in_, out_):
        """
        Baseline performance is computed by generating a strong
            prediction for the identity function (predicting input==output)
            with a swapped (noisy) input,
            and computing the loss against the unaltered original data.

        This should be roughly the loss we expect when the encoder degenerates
            into the identity function solution.

        Returns net loss on baseline performance computation
            (sum of all losses)
        """
        self.eval()
        num_pred, bin_pred, codes = self.compute_targets(in_)
        bin_pred += ((bin_pred == 0).float() * 0.05)
        bin_pred -= ((bin_pred == 1).float() * 0.05)
        codes_pred = []
        for i, cd in enumerate(codes):
            feature = list(self.categorical_fts.items())[i][1]
            dim = len(feature['cats']) + 1
            pred = ohe(cd, dim, device=self.device) * 5
            codes_pred.append(pred)
        mse_loss, bce_loss, cce_loss, net_loss = self.compute_loss(
            num_pred,
            bin_pred,
            codes_pred,
            out_,
            logging=False
        )
        if isinstance(self.logger, BasicLogger):
            self.logger.baseline_loss = net_loss
        return net_loss

    def fit(self, df, epochs=1, val=None):
        """Does training."""
        print(list(self.binary_fts.keys()))
        print(list(self.numeric_fts.keys()))
        if self.optim is None:
            self.build_model(df)
        if self.n_megabatches == 1:
            df = self.prepare_df(df)

        if val is not None:
            val_df = self.prepare_df(val)
            val_in = val_df.swap(likelihood=self.swap_p)
            msg = "Validating during training.\n"
            msg += "Computing baseline performance..."
            baseline = self.compute_baseline_performance(val_in, val_df)
            if self.verbose:
                print(msg)
            result = []
            val_batches = len(val_df) // self.eval_batch_size
            if len(val_df) % self.eval_batch_size != 0:
                val_batches += 1

        n_updates = len(df) // self.batch_size
        if len(df) % self.batch_size > 0:
            n_updates += 1
        for i in range(epochs):
            self.train()
            if self.verbose:
                print(f'training epoch {i + 1}...')
            df = df.sample(frac=1.0)
            df = EncoderDataFrame(df)
            if self.n_megabatches > 1:
                self.train_megabatch_epoch(n_updates, df)
            else:
                input_df = df.swap(likelihood=self.swap_p)
                self.train_epoch(n_updates, input_df, df)

            if self.lr_decay is not None:
                self.lr_decay.step()

            if val is not None:
                self.eval()
                with torch.no_grad():
                    swapped_loss = []
                    id_loss = []
                    for i in range(val_batches):
                        start = i * self.eval_batch_size
                        stop = (i + 1) * self.eval_batch_size

                        slc_in = val_in.iloc[start:stop]
                        slc_in_tensor = self.build_input_tensor(slc_in)
                        
                        slc_out = val_df.iloc[start:stop]
                        slc_out_tensor = self.build_input_tensor(slc_out)

                        num, bin, cat = self.forward(slc_in_tensor)
                        _, _, _, net_loss = self.compute_loss(num, bin, cat, slc_out)
                        swapped_loss.append(net_loss)

                        num, bin, cat = self.forward(slc_out_tensor)
                        _, _, _, net_loss = self.compute_loss(num, bin, cat, slc_out, _id=True)
                        id_loss.append(net_loss)

                    self.logger.end_epoch()
                    #                     if self.project_embeddings:
                    #                         self.logger.show_embeddings(self.categorical_fts)
                    if self.verbose:
                        swapped_loss = np.array(swapped_loss).mean()
                        id_loss = np.array(id_loss).mean()

                        msg = '\n'
                        msg += 'net validation loss, swapped input: \n'
                        msg += f"{round(swapped_loss, 4)} \n\n"
                        msg += 'baseline validation loss: '
                        msg += f"{round(baseline, 4)} \n\n"
                        msg += 'net validation loss, unaltered input: \n'
                        msg += f"{round(id_loss, 4)} \n\n\n"
                        print(msg)

    def train_epoch(self, n_updates, input_df, df, pbar=None):
        """Run regular epoch."""

        if pbar is None and self.progress_bar:
            close = True
            pbar = tqdm.tqdm(total=n_updates)
        else:
            close = False

        for j in range(n_updates):

            start = j * self.batch_size
            stop = (j + 1) * self.batch_size
            in_sample = input_df.iloc[start:stop]
            in_sample_tensor = self.build_input_tensor(in_sample)
            target_sample = df.iloc[start:stop]
            num, bin, cat = self.forward(in_sample_tensor)
            mse, bce, cce, net_loss = self.compute_loss(
                num, bin, cat, target_sample,
                logging=True
            )
            self.do_backward(mse, bce, cce)
            self.optim.step()
            self.optim.zero_grad()

            if self.progress_bar:
                pbar.update(1)
        if close:
            pbar.close()

    def train_megabatch_epoch(self, n_updates, df):
        """
        Run epoch doing 'megabatch' updates, preprocessing data in large
        chunks.
        """
        if self.progress_bar:
            pbar = tqdm.tqdm(total=n_updates)
        else:
            pbar = None

        n_rows = len(df)
        n_megabatches = self.n_megabatches
        batch_size = self.batch_size
        res = n_rows / n_megabatches
        batches_per_megabatch = (res // batch_size) + 1
        megabatch_size = batches_per_megabatch * batch_size
        final_batch_size = n_rows - (n_megabatches - 1) * megabatch_size

        for i in range(n_megabatches):
            megabatch_start = int(i * megabatch_size)
            megabatch_stop = int((i + 1) * megabatch_size)
            megabatch = df.iloc[megabatch_start:megabatch_stop]
            megabatch = self.prepare_df(megabatch)
            input_df = megabatch.swap(self.swap_p)
            if i == (n_megabatches - 1):
                n_updates = int(final_batch_size // batch_size)
                if final_batch_size % batch_size > 0:
                    n_updates += 1
            else:
                n_updates = int(batches_per_megabatch)
            self.train_epoch(n_updates, input_df, megabatch, pbar=pbar)
            del megabatch
            del input_df
            gc.collect()

    def get_representation(self, df, layer=0):
        """
        Computes latent feature vector from hidden layer
            given input dataframe.

        argument layer (int) specifies which layer to get.
        by default (layer=0), returns the "encoding" layer.
            layer < 0 counts layers back from encoding layer.
            layer > 0 counts layers forward from encoding layer.
        """
        result = []
        n_batches = len(df) // self.eval_batch_size
        if len(df) % self.eval_batch_size != 0:
            n_batches += 1

        self.eval()
        if self.optim is None:
            self.build_model(df)
        df = self.prepare_df(df)
        with torch.no_grad():
            for i in range(n_batches):
                start = i * self.eval_batch_size
                stop = (i + 1) * self.eval_batch_size
                num, bin, embeddings = self.encode_input(df.iloc[start:stop])
                x = torch.cat(num + bin + embeddings, dim=1)
                if layer <= 0:
                    layers = len(self.encoder) + layer
                    x = self.encode(x, layers=layers)
                else:
                    x = self.encode(x)
                    x = self.decode(x, layers=layer)
                result.append(x)
        z = torch.cat(result, dim=0)
        return z

    def get_deep_stack_features(self, df):
        """
        records and outputs all internal representations
        of input df as row-wise vectors.
        Output is 2-d array with len() == len(df)
        """
        result = []

        n_batches = len(df) // self.eval_batch_size
        if len(df) % self.eval_batch_size != 0:
            n_batches += 1

        self.eval()
        if self.optim is None:
            self.build_model(df)
        df = self.prepare_df(df)
        with torch.no_grad():
            for i in range(n_batches):
                this_batch = []
                start = i * self.eval_batch_size
                stop = (i + 1) * self.eval_batch_size
                num, bin, embeddings = self.encode_input(df.iloc[start:stop])
                x = torch.cat(num + bin + embeddings, dim=1)
                for layer in self.encoder:
                    x = layer(x)
                    this_batch.append(x)
                for layer in self.decoder:
                    x = layer(x)
                    this_batch.append(x)
                z = torch.cat(this_batch, dim=1)
                result.append(z)
        result = torch.cat(result, dim=0)
        return result

    def get_anomaly_score(self, df):
        """
        Returns a per-row loss of the input dataframe.
        Does not corrupt inputs.
        """
        self.eval()
        data = self.prepare_df(df)
        input = self.build_input_tensor(data)

        num_target, bin_target, codes = self.compute_targets(data)

        with torch.no_grad():
            num, bin, cat = self.forward(input)

        mse_loss = self.mse(num, num_target)
        net_loss = [mse_loss.data]
        bce_loss = self.bce(bin, bin_target)
        net_loss += [bce_loss.data]
        cce_loss = []
        for i, ft in enumerate(self.categorical_fts):
            loss = self.cce(cat[i], codes[i])
            cce_loss.append(loss)
            net_loss += [loss.data.reshape(-1, 1)]

        net_loss = torch.cat(net_loss, dim=1).mean(dim=1)
        return mse_loss, bce_loss,cce_loss,net_loss.cpu().numpy()

    def decode_to_df(self, x, df=None):
        """
        Runs input embeddings through decoder
        and converts outputs into a dataframe.
        """
        if df is None:
            cols = [x for x in self.binary_fts.keys()]
            cols += [x for x in self.numeric_fts.keys()]
            cols += [x for x in self.categorical_fts.keys()]
            df = pd.DataFrame(index=range(len(x)), columns=cols)

        num, bin, cat = self.decode(x)

        num_cols = [x for x in self.numeric_fts.keys()]
        num_df = pd.DataFrame(data=num.cpu().numpy(), index=df.index)
        num_df.columns = num_cols
        for ft in num_df.columns:
            feature = self.numeric_fts[ft]
            col = num_df[ft]
            trans_col = feature['scaler'].inverse_transform(col.values)
            result = pd.Series(index=df.index, data=trans_col)
            num_df[ft] = result

        bin_cols = [x for x in self.binary_fts.keys()]
        bin_df = pd.DataFrame(data=bin.cpu().numpy(), index=df.index)
        bin_df.columns = bin_cols
        bin_df = bin_df.apply(lambda x: round(x)).astype(bool)
        for ft in bin_df.columns:
            feature = self.binary_fts[ft]
            map = {
                False: feature['cats'][0],
                True: feature['cats'][1]
            }
            bin_df[ft] = bin_df[ft].apply(lambda x: map[x])

        cat_df = pd.DataFrame(index=df.index)
        for i, ft in enumerate(self.categorical_fts):
            feature = self.categorical_fts[ft]
            # get argmax excluding NaN column (impute with next-best guess)
            codes = torch.argmax(cat[i][:, :-1], dim=1).cpu().numpy()
            cat_df[ft] = codes
            cats = feature['cats']
            cat_df[ft] = cat_df[ft].apply(lambda x: cats[x])

        # concat
        output_df = pd.concat([num_df, bin_df, cat_df], axis=1)

        return output_df[df.columns]

    def df_predict(self, df):
        """
        Runs end-to-end model.
        Interprets output and creates a dataframe.
        Outputs dataframe with same shape as input
            containing model predictions.
        """
        self.eval()
        data = self.prepare_df(df)
        with torch.no_grad():
            num, bin, embeddings = self.encode_input(data)
            x = torch.cat(num + bin + embeddings, dim=1)
            x = self.encode(x)
            output_df = self.decode_to_df(x, df=df)

        return output_df<|MERGE_RESOLUTION|>--- conflicted
+++ resolved
@@ -262,7 +262,6 @@
             self.numeric_fts[ft] = feature
 
         self.num_names = list(self.numeric_fts.keys())
-<<<<<<< HEAD
     def create_numerical_col_max(self,num_names, mse_loss):
         if num_names:
             num_df = pd.DataFrame(num_names)
@@ -327,8 +326,6 @@
         num_names = list(self.numeric_fts.keys())
         cat_names = list(self.categorical_fts.keys())
         return num_names, cat_names, bin_names
-=======
->>>>>>> f82deaa3
 
     def init_cats(self, df):
         dt = df.dtypes
@@ -336,13 +333,6 @@
         for ft in objects:
             feature = {}
             vl = df[ft].value_counts()
-<<<<<<< HEAD
-=======
-            if len(vl) < 3:
-                feature['cats'] = list(vl.index)
-                self.binary_fts[ft] = feature
-                continue
->>>>>>> f82deaa3
             cats = list(vl[vl >= self.min_cats].index)
             feature['cats'] = cats
             self.categorical_fts[ft] = feature
@@ -508,10 +498,6 @@
             self.add_module(f'decoder_{i}', layer)
 
         # set up predictive outputs
-<<<<<<< HEAD
-        print(dim)
-=======
->>>>>>> f82deaa3
         self.build_outputs(dim)
 
         # get optimizer
